--- conflicted
+++ resolved
@@ -19,14 +19,10 @@
     "clean": "backstage-cli clean"
   },
   "dependencies": {
-<<<<<<< HEAD
-    "@backstage/backend-common": "^0.1.1-alpha.21",
-    "@backstage/config": "^0.1.1-alpha.21",
-    "@backstage/plugin-catalog-graphql": "^0.1.1-alpha.21",
+    "@backstage/config": "^0.1.1-alpha.22",
+    "@backstage/plugin-catalog-graphql": "^0.1.1-alpha.22",
     "@graphql-modules/core": "^0.7.17",
-=======
     "@backstage/backend-common": "^0.1.1-alpha.22",
->>>>>>> 1564f56a
     "@types/express": "^4.17.6",
     "apollo-server": "^2.16.1",
     "apollo-server-express": "^2.16.1",
