/*
 * Copyright 2020 The Backstage Authors
 *
 * Licensed under the Apache License, Version 2.0 (the "License");
 * you may not use this file except in compliance with the License.
 * You may obtain a copy of the License at
 *
 *     http://www.apache.org/licenses/LICENSE-2.0
 *
 * Unless required by applicable law or agreed to in writing, software
 * distributed under the License is distributed on an "AS IS" BASIS,
 * WITHOUT WARRANTIES OR CONDITIONS OF ANY KIND, either express or implied.
 * See the License for the specific language governing permissions and
 * limitations under the License.
 */
import {
  Button,
  Step as StepUI,
  StepContent,
  StepLabel,
  Stepper,
  Typography,
} from '@material-ui/core';
import {
  errorApiRef,
  featureFlagsApiRef,
<<<<<<< HEAD
  useApi,
=======
  useAnalytics,
  useRouteRefParams,
>>>>>>> 9deaf659
} from '@backstage/core-plugin-api';
import { FormProps, IChangeEvent, withTheme } from '@rjsf/core';
import { Theme as MuiTheme } from '@rjsf/material-ui';
import React, { ComponentType, useState } from 'react';
import { transformSchemaToProps } from './schema';
import cloneDeep from 'lodash/cloneDeep';
import * as fieldOverrides from './FieldOverrides';
import { LayoutOptions } from '../../layouts';
<<<<<<< HEAD
import { LastStepFormProps, Step } from '../types';
import { LastStepForm } from './LastStepForm';
=======
import { selectedTemplateRouteRef } from '../../routes';
>>>>>>> 9deaf659

const Form = withTheme(MuiTheme);

/**
 * The props for a dynamic form of a scaffolder template.
 */
export type MultistepJsonFormProps = {
  /**
   * Steps for the form, each contains title and form schema
   */
  steps: Step[];
  formData: Record<string, any>;
  onChange: (e: IChangeEvent) => void;
  onReset: () => void;
  onFinish?: () => Promise<void>;
  widgets?: FormProps<any>['widgets'];
  fields?: FormProps<any>['fields'];
  finishButtonLabel?: string;
  layouts: LayoutOptions[];
  LastStepFormComponent?: ComponentType<LastStepFormProps>;
};

/**
 * Creates the dynamic form for a scaffolder template.
 */
export const MultistepJsonForm = (props: MultistepJsonFormProps) => {
  const {
    formData,
    onChange,
    onReset,
    onFinish,
    fields,
    widgets,
    finishButtonLabel,
    layouts,
    LastStepFormComponent,
  } = props;
  const { templateName } = useRouteRefParams(selectedTemplateRouteRef);
  const analytics = useAnalytics();
  const [activeStep, setActiveStep] = useState(0);
  const [disableButtons, setDisableButtons] = useState(false);
  const errorApi = useApi(errorApiRef);
  const featureFlagApi = useApi(featureFlagsApiRef);
  const featureFlagKey = 'backstage:featureFlag';
  const filterOutProperties = (step: Step): Step => {
    const filteredStep = cloneDeep(step);
    const removedPropertyKeys: Array<string> = [];
    if (filteredStep.schema.properties) {
      filteredStep.schema.properties = Object.fromEntries(
        Object.entries(filteredStep.schema.properties).filter(
          ([key, value]: [string, any]) => {
            if (value[featureFlagKey]) {
              if (featureFlagApi.isActive(value[featureFlagKey])) {
                return true;
              }
              removedPropertyKeys.push(key);
              return false;
            }
            return true;
          },
        ),
      );

      // remove the feature flag property key from required if they are not active
      filteredStep.schema.required = Array.isArray(filteredStep.schema.required)
        ? filteredStep.schema.required?.filter(
            r => !removedPropertyKeys.includes(r as string),
          )
        : filteredStep.schema.required;
    }
    return filteredStep;
  };

  const steps = props.steps
    .filter(step => {
      const featureFlag = step.schema[featureFlagKey];
      return (
        typeof featureFlag !== 'string' || featureFlagApi.isActive(featureFlag)
      );
    })
    .map(filterOutProperties);

  const handleReset = () => {
    setActiveStep(0);
    onReset();
  };
  const handleNext = () => {
    const stepNum = Math.min(activeStep + 1, steps.length);
    setActiveStep(stepNum);
    analytics.captureEvent('click', `Next Step (${stepNum})`);
  };
  const handleBack = () => setActiveStep(Math.max(activeStep - 1, 0));
  const handleCreate = async () => {
    if (!onFinish) {
      return;
    }

    setDisableButtons(true);
    try {
      await onFinish();
      analytics.captureEvent('create', formData.name || `new ${templateName}`);
    } catch (err) {
      errorApi.post(err);
    } finally {
      setDisableButtons(false);
    }
  };

  const LastStepFormElement = LastStepFormComponent ?? LastStepForm;

  return (
    <>
      <Stepper activeStep={activeStep} orientation="vertical">
        {steps.map(({ title, schema, ...formProps }, index) => {
          return (
            <StepUI key={title}>
              <StepLabel
                aria-label={`Step ${index + 1} ${title}`}
                aria-disabled="false"
                tabIndex={0}
              >
                <Typography variant="h6" component="h3">
                  {title}
                </Typography>
              </StepLabel>
              <StepContent key={title}>
                <Form
                  showErrorList={false}
                  fields={{ ...fieldOverrides, ...fields }}
                  widgets={widgets}
                  noHtml5Validate
                  formData={formData}
                  formContext={{ formData }}
                  onChange={onChange}
                  onSubmit={e => {
                    if (e.errors.length === 0) handleNext();
                  }}
                  {...formProps}
                  {...transformSchemaToProps(schema, layouts)}
                >
                  <Button disabled={activeStep === 0} onClick={handleBack}>
                    Back
                  </Button>
                  <Button variant="contained" color="primary" type="submit">
                    Next step
                  </Button>
                </Form>
              </StepContent>
            </StepUI>
          );
        })}
      </Stepper>
      {activeStep === steps.length && (
        <LastStepFormElement
          disableButtons={disableButtons}
          handleBack={handleBack}
          handleCreate={handleCreate}
          handleReset={handleReset}
          finishButtonLabel={finishButtonLabel}
          formData={formData}
          steps={steps}
        />
      )}
    </>
  );
};<|MERGE_RESOLUTION|>--- conflicted
+++ resolved
@@ -24,12 +24,9 @@
 import {
   errorApiRef,
   featureFlagsApiRef,
-<<<<<<< HEAD
-  useApi,
-=======
   useAnalytics,
   useRouteRefParams,
->>>>>>> 9deaf659
+  useApi,
 } from '@backstage/core-plugin-api';
 import { FormProps, IChangeEvent, withTheme } from '@rjsf/core';
 import { Theme as MuiTheme } from '@rjsf/material-ui';
@@ -38,12 +35,9 @@
 import cloneDeep from 'lodash/cloneDeep';
 import * as fieldOverrides from './FieldOverrides';
 import { LayoutOptions } from '../../layouts';
-<<<<<<< HEAD
 import { LastStepFormProps, Step } from '../types';
 import { LastStepForm } from './LastStepForm';
-=======
 import { selectedTemplateRouteRef } from '../../routes';
->>>>>>> 9deaf659
 
 const Form = withTheme(MuiTheme);
 
